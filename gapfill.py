"""This module provides functions for filling gaps in an array based on ranges or masks."""
import numpy as np, utils
from enlib import fft
from enlib.utils import repeat_filler
from enlib.rangelist import Rangelist, Multirange, multify

@multify
def gapfill_linear(arr, ranges, inplace=False, overlap=1):
	"""Returns arr with the ranges given by ranges, which can be [:,{from,to}] or
	a Rangelist, filled using linear interpolation."""
	ranges = Rangelist(ranges, len(arr), copy=False)
	if not inplace: arr = np.array(arr)
	nr = len(ranges.ranges)
	n  = ranges.n
	for i, (r1,r2) in enumerate(ranges.ranges):
		left  = max(0 if i == 0    else ranges.ranges[i-1,1],r1-overlap)
		right = min(n if i == nr-1 else ranges.ranges[i+1,0],r2+overlap)
		# If the cut coveres the whole array, fill with 0
		if r1 == 0 and r2 == len(arr):
			arr[r1:r2] = 0
		# If it goes all the way to one end, use the value from one side
		elif r1 == 0:
			arr[r1:r2] = np.mean(arr[r2:right])
		elif r2 == len(arr):
			arr[r1:r2] = np.mean(arr[left:r1])
		# Otherwise use linear interpolation
		else:
			arr[r1-1:r2] = np.linspace(np.mean(arr[left:r1]), np.mean(arr[r2:right]), r2-r1+1,endpoint=False)
	return arr

<<<<<<< HEAD
def fit_linear(arr, ref=0, nsigma=2):
	"""Fit b+ax to the array centered on a point a fraction ref
	along the array. Bias the slope towards zero by nsigma standard
	deviations."""
	N = np.mean((arr[1:]-arr[:-1])**2)/2
	B = np.full((2,len(arr)),1.0)
	B[1] = np.arange(len(arr))-0.5*len(arr)
	res = np.linalg.solve(B.dot(B.T),B.dot(arr))
	# Estimate uncertainty
	cov = np.linalg.inv(B.dot(B.T))*N
	std = np.diag(cov)**0.5
	# Reduce slope amplitude by up to 1 sigma, to avoid huge
	# fluctuations in noisy regions
	if res[1] > 0: res[1] = np.maximum(res[1]-nsigma*std[1],0)
	else:          res[1] = np.minimum(res[1]+nsigma*std[1],0)
	# Use the fixed slope to move us to the reference point
	res[0] += res[1]*(ref-0.5)
	return res
=======
def fit_linear(arr, ref=0):
	if len(arr) == 0: return np.array([0,0])
	elif len(arr) == 1: return np.array([arr[0],0])
	else:
		B = np.full((2,len(arr)),1.0)
		B[1] = np.arange(len(arr))-ref*len(arr)
		return np.linalg.solve(B.dot(B.T),B.dot(arr))
>>>>>>> f6cf6ba8
def generate_cubic(p1, p2, n):
	coeff = np.linalg.solve([
		[   1,   0,   0,   0   ],
		[   1,   n,   n**2,n**3],
		[   0,   1,   0,   0   ],
		[   0,   1, 2*n, 3*n**2]],
		[p1[0],p2[0],p1[1],p2[1]])
	inds = np.arange(n)
	return coeff[0] + coeff[1]*inds + coeff[2]*inds**2 + coeff[3]*inds**3

@multify
def gapfill_cubic(arr, ranges, inplace=False, overlap=10):
	"""Returns arr with the ranges given by ranges, which can be [:,{from,to}] or
	a Rangelist, filled using cubic interpolation."""
	ranges = Rangelist(ranges, len(arr), copy=False)
	if not inplace: arr = np.array(arr)
	nr = len(ranges.ranges)
	n  = ranges.n
	for i, (r1,r2) in enumerate(ranges.ranges):
		left  = max(0 if i == 0    else ranges.ranges[i-1,1],r1-overlap)
		right = min(n if i == nr-1 else ranges.ranges[i+1,0],r2+overlap)
		# If the cut coveres the whole array, fill with 0
		if r1 == 0 and r2 == len(arr):
			arr[r1:r2] = 0
		# If it goes all the way to one end, use the value from one side
		elif r1 == 0:
			p = fit_linear(arr[r2:right],0)
			arr[r1:r2] = generate_cubic([p[0],0],p,r2-r1)
		elif r2 == len(arr):
			p = fit_linear(arr[left:r1],1)
			arr[r1:r2] = generate_cubic(p, [p[0],0], r2-r1)
		else:
			p1 = fit_linear(arr[left:r1 ],1)
			p2 = fit_linear(arr[r2:right],0)
			arr[r1:r2] = generate_cubic(p1,p2,r2-r1)
	return arr

@multify
def gapfill_constant(arr, ranges, inplace=False, value=0.0, overlap=None):
	"""Returns arr with the ranges given by ranges, which can be [:,{from,to}] or
	a Rangelist, filled using a constant value."""
	ranges = Rangelist(ranges, len(arr), copy=False)
	if not inplace: arr = np.array(arr)
	for r1,r2 in ranges.ranges:
		arr[r1:r2] = value
	return arr

@multify
def gapfill_copy(arr, ranges, overlap=10, inplace=False):
	"""Returns arr with the ranges given by ranges, which can be [:,{from,to}] or
	a Rangelist, filled using resloped copies of parts of the uncut data. This
	results in less bias in the noise properties of the resulting stream than
	smooth interpolation, though it is not as good as filling with a constrained
	realization. The overlap parameter specifies the number of samples to use
	on each side when computing the slope and offset. Smaller values produce a noisier
	estimate of these values, larger values degrade resolution."""
	if not inplace: arr = np.array(arr)
	ranges = Rangelist(ranges, len(arr), copy=False)
	uncut  = ranges.invert()
	longest_uncut = np.argmax(uncut.ranges[:,1]-uncut.ranges[:,0])
	u1,u2  = uncut.ranges[longest_uncut]
	for r1,r2 in ranges.ranges:
		filler = repeat_filler(arr[u1:u2], r2-r1+2*overlap)
		# Reslope so that we match the overlap regions. For edge cases,
		# use the other side. Do a cut-weighted average to avoid inluding
		# data from other cuts in these means.
		left  = mean_cut_range(arr, ranges, [max(0,r1-overlap),r1]) if r1 > 0 else None
		right = mean_cut_range(arr, ranges, [r1,min(len(arr),r2+overlap)]) if r2 < len(arr) else left
		if left == None:
			left = right
		uleft = np.mean(filler[:overlap])
		uright= np.mean(filler[-overlap:])
		arr[r1:r2] = filler[overlap:-overlap] + ((left-uleft) + np.arange(r2-r1)*((right-uright)-(left-uleft))/(r2-r1))
	return arr

def gapfill_values(arr, ranges, values, inplace=False):
	"""Return arr with the gaps filled with values copied from the corresponding
	locations in the given array."""
	if not inplace: arr = np.array(arr)
	ndet = arr.shape[0]
	for d in range(ndet):
		for i, (r1,r2) in enumerate(ranges[d].ranges):
			arr[d,r1:r2] = values[d,r1:r2]
	return arr

def mean_cut_range(a, c, r=[None,None]):
	a = a[r[0]:r[1]]
	c = c[r[0]:r[1]]
	mask = 1-c.to_mask()
	n = np.sum(mask)
	if n > 0: return np.sum(a*mask)/n<|MERGE_RESOLUTION|>--- conflicted
+++ resolved
@@ -28,34 +28,27 @@
 			arr[r1-1:r2] = np.linspace(np.mean(arr[left:r1]), np.mean(arr[r2:right]), r2-r1+1,endpoint=False)
 	return arr
 
-<<<<<<< HEAD
 def fit_linear(arr, ref=0, nsigma=2):
 	"""Fit b+ax to the array centered on a point a fraction ref
 	along the array. Bias the slope towards zero by nsigma standard
 	deviations."""
-	N = np.mean((arr[1:]-arr[:-1])**2)/2
-	B = np.full((2,len(arr)),1.0)
-	B[1] = np.arange(len(arr))-0.5*len(arr)
-	res = np.linalg.solve(B.dot(B.T),B.dot(arr))
-	# Estimate uncertainty
-	cov = np.linalg.inv(B.dot(B.T))*N
-	std = np.diag(cov)**0.5
-	# Reduce slope amplitude by up to 1 sigma, to avoid huge
-	# fluctuations in noisy regions
-	if res[1] > 0: res[1] = np.maximum(res[1]-nsigma*std[1],0)
-	else:          res[1] = np.minimum(res[1]+nsigma*std[1],0)
-	# Use the fixed slope to move us to the reference point
-	res[0] += res[1]*(ref-0.5)
-	return res
-=======
-def fit_linear(arr, ref=0):
 	if len(arr) == 0: return np.array([0,0])
 	elif len(arr) == 1: return np.array([arr[0],0])
 	else:
+		N = np.mean((arr[1:]-arr[:-1])**2)/2
 		B = np.full((2,len(arr)),1.0)
-		B[1] = np.arange(len(arr))-ref*len(arr)
-		return np.linalg.solve(B.dot(B.T),B.dot(arr))
->>>>>>> f6cf6ba8
+		B[1] = np.arange(len(arr))-0.5*len(arr)
+		res = np.linalg.solve(B.dot(B.T),B.dot(arr))
+		# Estimate uncertainty
+		cov = np.linalg.inv(B.dot(B.T))*N
+		std = np.diag(cov)**0.5
+		# Reduce slope amplitude by up to 1 sigma, to avoid huge
+		# fluctuations in noisy regions
+		if res[1] > 0: res[1] = np.maximum(res[1]-nsigma*std[1],0)
+		else:          res[1] = np.minimum(res[1]+nsigma*std[1],0)
+		# Use the fixed slope to move us to the reference point
+		res[0] += res[1]*(ref-0.5)
+		return res
 def generate_cubic(p1, p2, n):
 	coeff = np.linalg.solve([
 		[   1,   0,   0,   0   ],
