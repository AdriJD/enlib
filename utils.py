import numpy as np, scipy.ndimage, os, errno, scipy.optimize, time

degree = np.pi/180
arcmin = degree/60
arcsec = arcmin/60
fwhm   = 1.0/(8*np.log(2))**0.5
T_cmb = 2.73
c = 299792458.0
h = 6.62606957e-34
k = 1.3806488e-23

def lines(file_or_fname):
	"""Iterates over lines in a file, which can be specified
	either as a filename or as a file object."""
	if isinstance(file_or_fname, basestring):
		with open(file_or_fname,"r") as file:
			for line in file: yield line
	else:
		for line in file: yield line

def listsplit(seq, elem):
	"""Analogue of str.split for lists.
	listsplit([1,2,3,4,5,6,7],4) -> [[1,2],[3,4,5,6]]."""
	# Sadly, numpy arrays misbehave, and must be treated specially
	def iseq(e1, e2): return np.all(e1==e2)
	inds = [i for i,v in enumerate(seq) if iseq(v,elem)]
	ranges = zip([0]+[i+1 for i in inds],inds+[len(seq)])
	return [seq[a:b] for a,b in ranges]

def common_inds(arrs):
	"""Given a list of arrays, returns the indices into each of them of
	their common elements. For example
	  common_inds([[1,2,3,4,5],[2,4,6,8]]) -> [[1,3],[0,1]]"""
	inter = arrs[0]
	for arr in arrs[1:]:
		inter = np.lib.arraysetops.intersect1d(inter,arr)
	# There should be a faster way of doing this
	return [np.array([np.where(arr==i)[0][0] for i in inter]) for arr in arrs]

def dict_apply_listfun(dict, function):
	"""Applies a function that transforms one list to another
	with the same number of elements to the values in a dictionary,
	returning a new dictionary with the same keys as the input
	dictionary, but the values given by the results of the function
	acting on the input dictionary's values. I.e.
	if f(x) = x[::-1], then dict_apply_listfun({"a":1,"b":2},f) = {"a":2,"b":1}."""
	keys = dict.keys()
	vals = [dict[key] for key in keys]
	res  = function(vals)
	return {key: res[i] for i, key in enumerate(keys)}

def unwind(a, period=2*np.pi):
	"""Given a list of angles or other cyclic coordinates
	where a and a+period have the same physical meaning,
	make a continuous by removing any sudden jumps due to
	period-wrapping. I.e. [0.07,0.02,6.25,6.20] would
	become [0.07,0.02,-0.03,-0.08] with the default period
	of 2*pi."""
	res = np.array(a)
	res[...,0] = rewind(res[...,0],ref=0,period=period)
	res[...,1:] -= np.cumsum(np.round((res[...,1:]-res[...,:-1])/period),-1)*period
	return res

def rewind(a, ref=0, period=2*np.pi):
	"""Given a list of angles or other cyclic corodinates,
	add or subtract multiples of the period in order to ensure
	that they all lie within the same period. The ref argument
	specifies the angle furthest away from the cut, i.e. the
	period cut will be at ref+period/2."""
	return ref + (a-ref+period/2.)%period - period/2

def cumsplit(sizes, capacities):
	"""Given a set of sizes (of files for example) and a set of capacities
	(of disks for example), returns the index of the sizes for which
	each new capacity becomes necessary, assuming sizes can be split
	across boundaries.
	For example cumsplit([1,1,2,0,1,3,1],[3,2,5]) -> [2,5]"""
	return np.searchsorted(np.cumsum(sizes),np.cumsum(capacities),side="right")

def mask2range(mask):
	"""Convert a binary mask [True,True,False,True,...] into
	a set of ranges [:,{start,stop}]."""
	# We consider the outside of the array to be False
	mask  = np.concatenate([[False],mask,[False]]).astype(np.int8)
	# Find where we enter and exit ranges with true mask
	dmask = mask[1:]-mask[:-1]
	start = np.where(dmask>0)[0]
	stop  = np.where(dmask<0)[0]
	return np.array([start,stop]).T

def repeat_filler(d, n):
	"""Form an array n elements long by repeatedly concatenating
	d and d[::-1]."""
	d = np.concatenate([d,d[::-1]])
	nmul = (n+d.size-1)/d.size
	dtot = np.concatenate([d]*nmul)
	return dtot[:n]

def deslope(d, w=1, inplace=False):
	"""Remove a slope and mean from d, matching up the beginning
	and end of d. The w parameter controls the number of samples
	from each end of d that is used to determine the value to
	match up."""
	if not inplace: d = np.array(d)
	dflat = d.reshape(np.prod(d.shape[:-1]),d.shape[-1])
	for di in dflat:
		di -= np.arange(di.size)*(np.mean(di[-w:])-np.mean(di[:w]))/di.size+np.mean(di[:w])
	return d

def ctime2mjd(ctime):
	"""Converts from unix time to modified julian date."""
	return ctime/86400 + 40587.0
day2sec = 86400.

def mjd2ctime(mjd):
	"""Converts from modified julian date to unix time"""
	return (mjd-40587.0)*86400

def medmean(x, frac=0.5):
	x = np.sort(x)
	i = int(x.size*frac)/2
	return np.mean(x[i:-i])

def moveaxis(a, o, n):
	if o < 0: o = o+a.ndim
	if n < 0: n = n+a.ndim
	if n <= o: return np.rollaxis(a, o, n)
	else: return np.rollaxis(a, o, n+1)

def moveaxes(a, old, new):
	"""Move the axes listed in old to the positions given
	by new. This is like repeated calls to numpy rollaxis
	while taking into account the effect of previous rolls.

	This version is slow but simple and safe. It moves
	all axes to be moved to the end, and then moves them
	one by one to the target location."""
	# The final moves will happen in left-to-right order.
	# Hence, the first moves must be in the reverse of
	# this order.
	n = len(old)
	old   = np.asarray(old)
	order = np.argsort(new)
	rold  = old[order[::-1]]
	for i in range(n):
		a = moveaxis(a, rold[i], -1)
		# This may have moved some of the olds we're going to
		# move next, so update these
		for j in range(i+1,n):
			if rold[j] > rold[i]: rold[j] -= 1
	# Then do the final moves
	for i in range(n):
		a = moveaxis(a, -1, new[order[i]])
	return a
def partial_flatten(a, axes=[-1], pos=0):
	"""Flatten all dimensions of a except those mentioned
	in axes, and put the flattened one at the given position.
	The result is always at least 2d.

	Example: if a.shape is [1,2,3,4],
	then partial_flatten(a,[-1],0).shape is [6,4]."""
	a = moveaxes(a, axes, range(len(axes)))
	a = np.reshape(a, list(a.shape[:len(axes)])+[np.prod(a.shape[len(axes):])])
	return moveaxis(a, -1, pos)

def partial_expand(a, shape, axes=[-1], pos=0):
	"""Undo a partial flatten. Shape is the shape of the
	original array before flattening, and axes and pos should be
	the same as those passed to the flatten operation."""
	a = moveaxis(a, pos, -1)
	axes = np.array(axes)%len(shape)
	rest = list(np.delete(shape, axes))
	a = np.reshape(a, list(a.shape[:len(axes)])+rest)
	return moveaxes(a, range(len(axes)), axes)

def addaxes(a, axes):
	axes = np.array(axes)
	axes[axes<0] += a.ndim
	axes = np.sort(axes)[::-1]
	inds = [slice(None) for i in a.shape]
	for ax in axes: inds.insert(ax, None)
	return a[inds]

def delaxes(a, axes):
	axes = np.array(axes)
	axes[axes<0] += a.ndim
	axes = np.sort(axes)[::-1]
	inds = [slice(None) for i in a.shape]
	for ax in axes: inds[ax] = 0
	return a[inds]

def dedup(a):
	"""Removes consecutive equal values from a 1d array, returning the result.
	The original is not modified."""
	return np.concatenate([a[a[1:]!=a[:-1]],a[-1:]])

def interpol(a, inds, order=3, mode="nearest", mask_nan=True, cval=0.0):
	"""Given an array a[{x},{y}] and a list of
	float indices into a, inds[len(y),{z}],
	returns interpolated values at these positions
	as [{x},{z}]."""
	npre = a.ndim - inds.shape[0]
	res = np.empty(a.shape[:npre]+inds.shape[1:],dtype=a.dtype)
	fa, fr = partial_flatten(a, range(npre,a.ndim)), partial_flatten(res, range(npre, res.ndim))
	if mask_nan:
		mask = ~np.isfinite(fa)
		fa[mask] = 0
	for i in range(fa.shape[0]):
		fr[i] = scipy.ndimage.map_coordinates(fa[i], inds, order=order, mode=mode, cval=cval)
	if mask_nan and np.sum(mask) > 0:
		fmask = np.empty(fr.shape,dtype=bool)
		for i in range(mask.shape[0]):
			fmask[i] = scipy.ndimage.map_coordinates(mask[i], inds, order=0, mode=mode, cval=cval)
		fr[fmask] = np.nan
	return res

def grid(box, shape, endpoint=True, axis=0, flat=False):
	"""Given a bounding box[{from,to},ndim] and shape[ndim] in each
	direction, returns an array [ndim,shape[0],shape[1],...] array
	of evenly spaced numbers. If endpoint is True (default), then
	the end point is included. Otherwise, the last sample is one
	step away from the end of the box. For one dimension, this is
	similar to linspace:
		linspace(0,1,4)     =>  [0.0000, 0.3333, 0.6667, 1.0000]
		grid([[0],[1]],[4]) => [[0,0000, 0.3333, 0.6667, 1.0000]]
	"""
	n    = np.asarray(shape)
	box  = np.asfarray(box)
	off  = -1 if endpoint else 0
	inds = np.rollaxis(np.indices(n),0,len(n)+1) # (d1,d2,d3,...,indim)
	res  = inds * (box[1]-box[0])/(n+off) + box[0]
	if flat: res = res.reshape(-1, res.shape[-1])
	return np.rollaxis(res, -1, axis)

def cumsum(a, endpoint=False):
	"""As numpy.cumsum for a 1d array a, but starts from 0. If endpoint is True, the result
	will have one more element than the input, and the last element will be the sum of the
	array. Otherwise (the default), it will have the same length as the array, and the last
	element will be the sum of the first n-1 elements."""
	res = np.concatenate([[0],np.cumsum(a)])
	return res if endpoint else res[:-1]

def nearest_product(n, factors, direction="below"):
	"""Compute the highest product of positive integer powers of the specified
	factors that is lower than or equal to n. This is done using a simple,
	O(n) brute-force algorithm."""
	below = direction=="below"
	nmax = n+1 if below else n*min(factors)+1
	a = np.zeros(nmax+1,dtype=bool)
	a[1] = True
	best = 1
	for i in xrange(n+1):
		if not a[i]: continue
		for f in factors:
			m = i*f
			if below:
				if m > n: continue
			else:
				if m >= n: return m
			a[m] = True
			best = m
	return best

def mkdir(path):
	try:
		os.makedirs(path)
	except OSError as exception:
		if exception.errno != errno.EEXIST:
			raise

def decomp_basis(basis, vec):
	return np.linalg.solve(basis.dot(basis.T),basis.dot(vec.T)).T

def find_period(d, axis=-1):
	dwork = partial_flatten(d, [axis])
	guess = find_period_fourier(dwork)
	res = np.empty([3,len(dwork)])
	for i, (d1, g1) in enumerate(zip(dwork, guess)):
		res[:,i] = find_period_exact(d1, g1)
	periods = res[0].reshape(d.shape[:axis]+d.shape[axis:][1:])
	phases  = res[1].reshape(d.shape[:axis]+d.shape[axis:][1:])
	chisqs  = res[2].reshape(d.shape[:axis]+d.shape[axis:][1:])
	return periods, phases, chisqs

def find_period_fourier(d, axis=-1):
	"""This is a simple second-order estimate of the period of the
	assumed-periodic signal d. It finds the frequency with the highest
	power using an fft, and partially compensates for nonperiodicity
	by taking a weighted mean of the position of the top."""
	d2 = partial_flatten(d, [axis])
	fd  = np.fft.rfft(d2)
	ps = np.abs(fd)**2
	ps[:,0] = 0
	periods = []
	for p in ps:
		n = np.argmax(p)
		r = [int(n*0.5),int(n*1.5)+1]
		denom = np.sum(p[r[0]:r[1]])
		if denom <= 0: denom = 1
		n2 = np.sum(np.arange(r[0],r[1])*p[r[0]:r[1]])/denom
		periods.append(float(d.shape[axis])/n2)
	return np.array(periods).reshape(d.shape[:axis]+d.shape[axis:][1:])

def find_period_exact(d, guess):
	n = d.size
	# Restrict to at most 10 fiducial periods
	n = int(min(10,n/float(guess))*guess)
	off = (d.size-n)/2
	d = d[off:off+n]
	def chisq(x):
		w,phase = x
		model = interpol(d, np.arange(n)[None]%w+phase, order=1)
		return np.var(d-model)
	period,phase = scipy.optimize.fmin_powell(chisq, [guess,guess], xtol=1, disp=False)
	return period, phase+off, chisq([period,phase])/np.var(d**2)

def equal_split(weights, nbin):
	"""Split weights into nbin bins such that the total
	weight in each bin is as close to equal as possible.
	Returns a list of indices for each bin."""
	inds = np.argsort(weights)[::-1]
	bins = [[] for b in xrange(nbin)]
	bw   = np.zeros([nbin])
	for i in inds:
		j = np.argmin(bw)
		bins[j].append(i)
		bw[j] += weights[i]
	return bins

def range_sub(a,b, mapping=False):
	"""Given a set of ranges a[:,{from,to}] and b[:,{from,to}],
	return a new set of ranges c[:,{from,to}] which corresponds to
	the ranges in a with those in b removed. This might split individual
	ranges into multiple ones. If mapping=True, two extra objects are
	returned. The first is a mapping from each output range to the
	position in a it comes from. The second is a corresponding mapping
	from the set of cut a and b range to indices into a and b, with
	b indices being encoded as -i-1. a and b are assumed
	to be internally non-overlapping.
	
	Example: utils.range_sub([[0,100],[200,1000]], [[1,2],[3,4],[8,999]], mapping=True)
	(array([[   0,    1],
	        [   2,    3],
	        [   4,    8],
	        [ 999, 1000]]),
	array([0, 0, 0, 1]),
	array([ 0, -1,  1, -2,  2, -3,  3]))
	
	The last array can be interpreted as: Moving along the number line,
	we first encounter [0,1], which is a part of range 0 in c. We then
	encounter range 0 in b ([1,2]), before we hit [2,3] which is
	part of range 1 in c. Then comes range 1 in b ([3,4]) followed by
	[4,8] which is part of range 2 in c, followed by range 2 in b
	([8,999]) and finally [999,1000] which is part of range 3 in c.

	The same call without mapping: utils.range_sub([[0,100],[200,1000]], [[1,2],[3,4],[8,999]])
	array([[   0,    1],
	       [   2,    3],
	       [   4,    8],
	       [ 999, 1000]])
	"""
	def fixshape(a):
		a = np.asarray(a)
		if a.size == 0: a = np.zeros([0,2],dtype=int)
		return a
	a     = fixshape(a)
	b     = fixshape(b)
	ainds = np.argsort(a[:,0])
	binds = np.argsort(b[:,0])
	rainds= np.arange(len(a))[ainds]
	rbinds= np.arange(len(b))[binds]
	a = a[ainds]
	b = b[binds]
	ai,bi = 0,0
	c = []
	abmap = []
	rmap  = []
	while ai < len(a):
		# Iterate b until it ends past the start of a
		while bi < len(b) and b[bi,1] <= a[ai,0]:
			abmap.append(-rbinds[bi]-1)
			bi += 1
		# Now handle each b until the start of b is past the end of a
		pstart = a[ai,0]
		while bi < len(b) and b[bi,0] <= a[ai,1]:
			r=(pstart,min(a[ai,1],b[bi,0]))
			if r[1]-r[0] > 0:
				abmap.append(len(c))
				rmap.append(rainds[ai])
				c.append(r)
			abmap.append(-rbinds[bi]-1)
			pstart = b[bi,1]
			bi += 1
		# Then append what remains
		r=(pstart,a[ai,1])
		if r[1]>r[0]:
			abmap.append(len(c))
			rmap.append(rainds[ai])
			c.append(r)
		else:
			# If b extended beyond the end of a, then
			# we need to consider it again for the next a,
			# so undo the previous increment. This may lead to
			# the same b being added twice. We will handle that
			# by removing duplicates at the end.
			bi -= 1
		# And advance to the next range in a
		ai += 1
	c = np.array(c)
	# Remove duplicates if necessary
	abmap=dedup(np.array(abmap))
	rmap = np.array(rmap)
	return (c, rmap, abmap) if mapping else c

def range_union(a, mapping=False):
	"""Given a set of ranges a[:,{from,to}], return a new set where all
	overlapping ranges have been merged. If mapping=True, then the mapping
	from old to new ranges is also returned."""
	# We will make a single pass through a in sorted order
	a    = np.asarray(a)
	n    = len(a)
	inds = np.argsort(a[:,0])
	rmap = np.zeros(n,dtype=int)-1
	b    = []
	# i will point at the first unprocessed range
	for i in xrange(n):
		if rmap[inds[i]] >= 0: continue
		rmap[inds[i]] = len(b)
		start, end = a[inds[i]]
		# loop through every unprocessed range in range
		for j in xrange(i+1,n):
			if rmap[inds[j]] >= 0: continue
			if a[inds[j],0] > end: break
			# This range overlaps, so register it and merge
			rmap[inds[j]] = len(b)
			end = max(end, a[inds[j],1])
		b.append([start,end])
	b = np.array(b)
	if b.size == 0: b = b.reshape(0,2)
	return (b,rmap) if mapping else b

def range_cut(a, c):
	"""Cut range list a at positions given by c. For example
	range_cut([[0,10],[20,100]],[0,2,7,30,200]) -> [[0,2],[2,7],[7,10],[20,30],[30,100]]."""
	return range_sub(a,np.dstack([c,c])[0])

def compress_beam(sigma, phi):
	sigma = np.asarray(sigma,dtype=float)
	c,s=np.cos(phi),np.sin(phi)
	R = np.array([[c,-s],[s,c]])
	C = np.diag(sigma**-2)
	C = R.dot(C).dot(R.T)
	return np.array([C[0,0],C[1,1],C[0,1]])

def expand_beam(irads):
	C = np.array([[irads[0],irads[2]],[irads[2],irads[1]]])
	E, V = np.linalg.eigh(C)
	phi = np.arctan2(V[1,0],V[0,0])
	sigma = E**-0.5
	if sigma[1] > sigma[0]:
		sigma = sigma[::-1]
		phi += np.pi/2
	phi %= np.pi
	return sigma, phi

def combine_beams(irads_array):
	Cs = np.array([[[ir[0],ir[2]],[ir[2],ir[1]]] for ir in irads_array])
	Ctot = np.eye(2)
	for C in Cs:
		E, V = np.linalg.eigh(C)
		B = (V*E[None]**0.5).dot(V.T)
		Ctot = B.dot(Ctot).dot(B.T)
	return np.array([Ctot[0,0],Ctot[1,1],Ctot[0,1]])

def read_lines(fname, col=0):
	"""Read lines from file fname, returning them as a list of strings.
	If fname ends with :slice, then the specified slice will be applied
	to the list before returning."""
	toks = fname.split(":")
	fname, fslice = toks[0], ":".join(toks[1:])
	lines = [line.split()[col] for line in open(fname,"r") if line[0] != "#"]
	n = len(lines)
	return eval("lines"+fslice)

def loadtxt(fname):
	"""As numpy.loadtxt, but allows slice syntax."""
	toks = fname.split(":")
	fname, fslice = toks[0], ":".join(toks[1:])
	a = np.loadtxt(fname)
	return eval("a"+fslice)

def atleast_3d(a):
	a = np.asanyarray(a)
	if a.ndim == 0: return a.reshape(1,1,1)
	elif a.ndim == 1: return a.reshape(1,1,-1)
	elif a.ndim == 2: return a.reshape((1,)+a.shape)
	else: return a

def between_angles(a, range, period=2*np.pi):
	a = rewind(a, np.mean(range), period=period)
	return (a>=range[0])&(a<range[1])

def greedy_split(data, n=2, costfun=max, workfun=lambda w,x: x if w is None else x+w):
	"""Given a list of elements data, return indices that would
	split them it into n subsets such that cost is approximately
	minimized. costfun specifies which cost to minimize, with
	the default being the value of the data themselves. workfun
	specifies how to combine multiple values. workfun(datum,workval)
	=> workval. scorefun then operates on a list of the total workval
	for each group score = scorefun([workval,workval,....]).
	
	Example: greedy_split(range(10)) => [[9,6,5,2,1,0],[8,7,4,3]]
	         greedy_split([1,10,100]) => [[2],[1,0]]
	         greedy_split("012345",costfun=lambda x:sum([xi**2 for xi in x]),
	          workfun=lambda w,x:0 if x is None else int(x)+w)
	          => [[5,2,1,0],[4,3]]
	"""
	# Sort data based on standalone costs
	costs = []
	nowork = workfun(None,None)
	work = [nowork for i in xrange(n)]
	for d in data:
		work[0] = workfun(nowork,d)
		costs.append(costfun(work))
	order = np.argsort(costs)[::-1]
	# Build groups using greedy algorithm
	groups = [[] for i in xrange(n)]
	work   = [nowork for i in xrange(n)]
	cost   = costfun(work)
	for di in order:
		d = data[di]
		# Try adding to each group
		for i in xrange(n):
			iwork = workfun(work[i],d)
			icost = costfun(work[:i]+[iwork]+work[i+1:])
			if i == 0 or icost < best[2]: best = (i,iwork,icost)
		# Add it to the best group
		i, iwork, icost = best
		groups[i].append(di)
		work[i] = iwork
		cost = icost
	return groups, cost, work

def cov2corr(C):
	"""Scale rows and columns of C such that its diagonal becomes one.
	This produces a correlation matrix from a covariance matrix. Returns
	the scaled matrix and the square root of the original diagonal."""
	std  = np.diag(C)**0.5
	istd = 1/std
	return np.einsum("ij,i,j->ij",C,istd,istd), std
def corr2cov(corr,std):
	"""Given a matrix "corr" and an array "std", return a version
	of corr with each row and column scaled by the corresponding entry
	in std. This is the reverse of cov2corr."""
	return np.einsum("ij,i,j->ij",corr,std,std)

def eigsort(A, nmax=None, merged=False):
	"""Return the eigenvalue decomposition of the real, symmetric matrix A.
	The eigenvalues will be sorted from largest to smallest. If nmax is
	specified, only the nmax largest eigenvalues (and corresponding vectors)
	will be returned. If merged is specified, E and V will not be returned
	separately. Instead, Q=VE**0.5 will be returned, such that QQ' = VEV'."""
	E,V  = np.linalg.eigh(A)
	inds = np.argsort(E)[::-1][:nmax]
	if merged: return V[:,inds]*E[inds][None]**0.5
	else:      return E[inds],V[:,inds]

def nodiag(A):
	"""Returns matrix A with its diagonal set to zero."""
	A = np.array(A)
	np.fill_diagonal(A,0)
	return A

<<<<<<< HEAD
def date2ctime(dstr):
	import dateutil.parser
	d = dateutil.parser.parse(dstr, ignoretz=True, tzinfos=0)
	return time.mktime(d.timetuple())
=======
def bounding_box(boxes):
	"""Compute bounding box for a set of boxes [...,2,2]."""
	boxes = np.asarray(boxes)
	fbox  = boxes.reshape(-1,2,2)
	bbox  = np.array([np.min(boxes[:,0,:],0),np.max(boxes[:,1,:],0)])
	return bbox

def box_slice(a, b):
	"""Given two boxes/boxarrays of shape [{from,to},dims] or [:,{from,to},dims],
	compute the bounds of the part of each b that overlaps with each a, relative
	to the corner of a. For example box_slice([[2,5],[10,10]],[[0,0],[5,7]]) ->
	[[0,0],[3,2]]."""
	a  = np.asarray(a)
	b  = np.asarray(b)
	fa = a.reshape(-1,2,a.shape[-1])
	fb = b.reshape(-1,2,b.shape[-1])
	s  = np.minimum(np.maximum(0,fb[None,:]-fa[:,None,0,None]),fa[:,None,1,None]-fa[:,None,0,None])
	return s.reshape(a.shape[:-2]+b.shape[:-2]+(2,2))

def box_area(a):
	"""Compute the area of a [{from,to},ndim] box, or an array of such boxes."""
	return np.product(a[...,1,:]-a[...,0,:],-1)

def box_overlap(a, b):
	"""Given two boxes/boxarrays, compute the overlap of each box with each other
	box, returning the area of the overlaps. If a is [2,ndim] and b is [2,ndim], the
	result will be a single number. if a is [n,2,ndim] and b is [2,ndim], the result
	will be a shape [n] array. If a is [n,2,ndim] and b is [m,2,ndim], the result will'
	be [n,m] areas."""
	return box_area(box_slice(a,b))

def sum_by_id(a, ids, axis=0):
	ra = moveaxis(a, axis, 0)
	fa = ra.reshape(ra.shape[0],-1)
	fb = np.zeros((np.max(ids)+1,fa.shape[1]),fa.dtype)
	for i,id in enumerate(ids):
		fb[id] += fa[i]
	rb = fb.reshape((fb.shape[0],)+ra.shape[1:])
	return moveaxis(rb, 0, axis)
>>>>>>> ba6444e9
<|MERGE_RESOLUTION|>--- conflicted
+++ resolved
@@ -571,12 +571,11 @@
 	np.fill_diagonal(A,0)
 	return A
 
-<<<<<<< HEAD
 def date2ctime(dstr):
 	import dateutil.parser
 	d = dateutil.parser.parse(dstr, ignoretz=True, tzinfos=0)
 	return time.mktime(d.timetuple())
-=======
+
 def bounding_box(boxes):
 	"""Compute bounding box for a set of boxes [...,2,2]."""
 	boxes = np.asarray(boxes)
@@ -615,5 +614,4 @@
 	for i,id in enumerate(ids):
 		fb[id] += fa[i]
 	rb = fb.reshape((fb.shape[0],)+ra.shape[1:])
-	return moveaxis(rb, 0, axis)
->>>>>>> ba6444e9
+	return moveaxis(rb, 0, axis)