--- conflicted
+++ resolved
@@ -676,11 +676,7 @@
 	wcs   = enlib.wcs.WCS(naxis=2)
 	wcs.wcs.crval = [0,0]
 	wcs.wcs.cdelt = [-360./nx,180./ny]
-<<<<<<< HEAD
 	wcs.wcs.crpix = [nx/2.+1,ny/2.+1]
-=======
-	wcs.wcs.crpix = [nx//2+1,ny//2+1]
->>>>>>> 3f124f20
 	wcs.wcs.ctype = ["RA---CAR","DEC--CAR"]
 	return dims+(ny+1,nx+0), wcs
 
