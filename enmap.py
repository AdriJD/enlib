--- conflicted
+++ resolved
@@ -64,12 +64,8 @@
 	@property
 	def npix(self): return np.product(self.shape[-2:])
 	def project(self, shape, wcs, order=3, mode="nearest"): return project(self, shape, wcs, order, mode=mode, cval=0)
-<<<<<<< HEAD
 	def autocrop(self, method="plain", value="auto", margin=0, factors=None, return_info=False): return autocrop(self, method, value, margin, factors, return_info)
-=======
-	def autocrop(self, method="plain", value=np.nan, margin=0, factors=None, return_info=False): return autocrop(self, method, value, margin, factors, return_info)
 	def apod(self, width): return apod(self, width)
->>>>>>> 8073a3e0
 	def __getitem__(self, sel):
 		# Split sel into normal and wcs parts.
 		sel1, sel2 = enlib.slice.split_slice(sel, [self.ndim-2,2])
